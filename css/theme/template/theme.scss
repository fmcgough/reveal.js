--- conflicted
+++ resolved
@@ -197,7 +197,6 @@
 	border-bottom: 1px solid;
 }
 
-<<<<<<< HEAD
 .reveal table th[align="center"],
 .reveal table td[align="center"] {
 	text-align: center;
@@ -208,11 +207,8 @@
 	text-align: right;
 }
 
-.reveal table tr:last-child td {
-=======
 .reveal table tbody tr:last-child th,
 .reveal table tbody tr:last-child td {
->>>>>>> a96cabaf
 	border-bottom: none;
 }
 
